<<<<<<< HEAD
__version__ = "2022.0.1"
__changes__ = 'L2 is in most queries function as expected'
=======
__version__ = "2022.0.2"
__changes__ = 'include data'
>>>>>>> f5e38b66
<|MERGE_RESOLUTION|>--- conflicted
+++ resolved
@@ -1,7 +1,2 @@
-<<<<<<< HEAD
-__version__ = "2022.0.1"
-__changes__ = 'L2 is in most queries function as expected'
-=======
 __version__ = "2022.0.2"
-__changes__ = 'include data'
->>>>>>> f5e38b66
+__changes__ = 'include data'