import logging
import time
from contextlib import contextmanager
from functools import reduce
from typing import Tuple, List, Dict, Any, Union, TYPE_CHECKING, Set, Type

import networkx as nx

from .parser import QueryGraph
from .utilities import safe_name

if TYPE_CHECKING:
    from .objects import SpecificObjectQuery, Query, AttributeQuery
    from ..data import Data

def get_all_class_bases(cls) -> Set[Type]:
    new = set()
    for b in cls.__bases__:
        new.add(b)
        new.update(get_all_class_bases(b))
    return new

def get_all_subclasses(cls: Type) -> List[Type]:
    if issubclass(cls, type):
        return []
    all_subclasses = []
    for subclass in cls.__subclasses__():
        all_subclasses.append(subclass)
        all_subclasses.extend(get_all_subclasses(subclass))
    return all_subclasses

class AmbiguousPathError(Exception):
    pass


class CardinalityError(Exception):
    pass


@contextmanager
def logtime(name):
    start = time.perf_counter()
    yield
    logging.info(f"{name} took {time.perf_counter() - start: .3f} seconds")


class BaseQuery:
    one_row = False
    one_column = False

    def __repr__(self):
        return f'<{self.__class__.__name__}({self._previous._obj}-{self._obj})>'

    def _precompile(self) -> 'BaseQuery':
        return self

    def _to_cypher(self) -> Tuple[List[str], Dict[str, Any]]:
        """
        returns the cypher lines, cypher parameters, names of columns, expect_one_row, expect_one_column
        """
        return self._G.cypher_lines(self._node), self._G.parameters

    def _compile(self) -> Tuple[List[str], Dict[str, Any]]:
        with logtime('compiling'):
            return self._precompile()._to_cypher()

    def _execute(self, skip=0, limit=None):
        with logtime('executing'):
            lines, params = self._compile()
            if skip > 0:
                lines.append(f"SKIP {skip}")
            if limit is not None:
                lines.append(f"LIMIT {limit}")
            cursor = self._data.graph.execute('\n'.join(lines), **params)
            return cursor

    def _iterate(self, skip=0, limit=None):
        yield from self._data.rowparser.iterate_cursor(self._execute(skip, limit), list(map(safe_name, self._names)), self._is_products)

    def __iter__(self):
        yield from self._iterate()

    def _to_table(self, skip=0, limit=None):
        with logtime('total streaming'):
            return self._data.rowparser.parse_to_table(self._execute(skip, limit), list(map(safe_name, self._names)), self._is_products)

<<<<<<< HEAD
    def _post_process(self, result):
        return result

    def __call__(self, skip=0, limit=None, **kwargs):
        return self._post_process(self._to_table(skip, limit))


    def __init__(self, data: 'Data', G: QueryGraph = None, node=None, previous: Union['Query', 'AttributeQuery', 'SpecificObjectQuery'] = None,
                 obj: str = None, start: 'Query' = None, index_node = None,
                 single=False, names=None, subqueries=None, is_products=None, attrs=None,  *args, **kwargs) -> None:
=======
    def __init__(self, data: 'Data', G: QueryGraph = None, node=None, previous: Union['Query', 'AttributeQuery', 'SpecificObjectQuery'] = None,
                 obj: str = None, start: 'Query' = None, index_node = None,
                 single=False, names=None, subqueries=None, *args, **kwargs) -> None:
>>>>>>> 81344b2e
        from .objects import SpecificObjectQuery
        self._single = single
        self._data = data
        if G is None:
            self._G = QueryGraph()
        else:
            self._G = G
        if node is None:
            self._node = self._G.start
        else:
            self._node = node
        self._previous = previous
        self.__cypher = None
        self._index_node = index_node
        self._obj = obj
        if previous is not None:
            if self._index_node is None:
                if isinstance(previous, SpecificObjectQuery):
                    self._index_node = previous._node
                elif self._index_node != 'start':
                    self._index_node = previous._index_node
            if obj is None:
                self._obj = previous._obj
        if start is None:
            self._start = self
        else:
            self._start = start
        if self._obj is not None:
            self._obj = self._normalise_object(self._obj)[0]
        self._names = [] if names is None else names
        self._subqueries = {} if subqueries is None else subqueries
<<<<<<< HEAD
        self._is_products = [False]*len(self._names) if is_products is None else is_products
        self.attrs = attrs
=======
>>>>>>> 81344b2e

    def _get_object_of(self, maybe_attribute: str) -> Tuple[str, bool, bool]:
        """
        Given a str that might refer to an attribute, return the object that contains that attribute
        and also whether the attribute and the object are singular
        inferred obj | attr
            s        |  s      (i.e. run.obid -> run.ob.obid)
            p        |  p      (i.e. ...-> run.l1specs.snrs) - cannot be inferred just from a name
            s        |  p      (i.e. run.obids -> run.ob.obids)
            p        |  s      (i.e. run.snr -> run.l1spec.snr) - is not allowed
         :return: obj, obj_is_singular, attr_is_singular
        """
        single_name = self._data.singular_name(maybe_attribute)
        hs = {h.__name__ for h in self._data.factor_hierarchies[single_name]}
        if self._obj in hs:
            return self._obj, True, self._data.is_singular_name(maybe_attribute)
        if len(hs) > 1:
            singular_hs = set()
            for h in hs:
                try:
                     if self._get_path_to_object(h, False)[1]:
                         singular_hs.add(h)
                except (nx.NetworkXNoPath, nx.NodeNotFound):
                    pass
            shared = reduce(set.intersection, [get_all_class_bases(self._data.class_hierarchies[h]) for h in singular_hs])
            if len(singular_hs) == 1:
                hs = singular_hs
            elif shared:
                hs = {min(shared, key=lambda h: len(get_all_subclasses(h))).__name__}
            else:
                raise AmbiguousPathError(f"There are multiple attributes called {maybe_attribute} with the following parent objects: {hs}."
                                         f" Please be specific e.g. `{hs.pop()}.{maybe_attribute}`")
        obj = hs.pop()
        if self._obj is None:
            return obj, True, False
        if not self._data.is_factor_name(maybe_attribute):
            raise ValueError(f"{maybe_attribute} is not a valid attribute name")
        if self._data.class_hierarchies[obj].is_template:
            obj_is_singular = False
        else:
            _, obj_is_singular = self._data.path_to_hierarchy(self._obj, obj, False)
        attr_is_singular = self._data.is_singular_name(maybe_attribute)
        if obj_is_singular and attr_is_singular:
            pass  # run.obid -> run.ob.obid
        elif not obj_is_singular and not attr_is_singular:
            pass
        elif obj_is_singular and not attr_is_singular:
            pass  # run.obids -> run.ob.obids
        else:
            # ob.runid -> Error
            plural_name = self._data.plural_name(obj)
            original = self._data.singular_name(self._obj)
            raise CardinalityError(f"Requested one `{single_name}` from `{original}` "
                                   f"when `{original}` has several `{plural_name}`")
        return obj, obj_is_singular, attr_is_singular

    def _normalise_object(self, obj: str):
        """
        returns the __name__ of the respective class of the obj and whether it is plural/singular.
        If not a class, raise KeyError
        """
        if obj in self._data.class_hierarchies:
            return obj, True
        singular = self._data.singular_name(obj)
        if singular not in self._data.singular_hierarchies:
            raise KeyError(f"{obj} is not a valid object name")
        try:
            h = self._data.plural_hierarchies[obj.lower()]
            singular = False
        except KeyError:
            h = self._data.singular_hierarchies[obj.lower()]
            singular = True
        return h.__name__, singular

    @property
    def _cypher(self):
        if self.__cypher is None:
            self.__cypher = self._G.cypher_lines(self._node)
        return self.__cypher

    @property
    def _result_graph(self):
        return self._G.restricted(self._node)

    def _plot_graph(self, fname):
        return self._G.export(fname, self._node)

    @classmethod
    def _spawn(cls, parent: 'BaseQuery', node, obj=None, index_node=None, single=False, *args, **kwargs):
        return cls(parent._data, parent._G, node, parent, obj, parent._start, index_node, single, *args, **kwargs)

    def _get_path_to_object(self, obj, want_single, return_objs=return_objs) -> Tuple[str, bool]:
        return self._data.path_to_hierarchy(self._obj, obj, want_single, return_objs=return_objs)

    def _slice(self, slc):
        """
        obj[slice]
        filter, shrinks, destructive
        filter by using HEAD/TAIL/SKIP/LIMIT
        e.g. obs.runs[:10] will return the first 10 runs for each ob (in whatever order they were in)
        you must use query(skip, limit) to request a specific number of rows in total since this is unrelated to the actual query
        """
        raise NotImplementedError

    def _filter_by_mask(self, mask):
        """
        obj[boolean_filter]
        filter, shrinks, destructive
        filters based on a list of True/False values constructed beforehand, parentage of the booleans must be derived from the obj
        e.g. `ob.l1stackedspectra[ob.l1stackedspectra.camera == 'red']` gives only the red stacks
             `ob.l1stackedspectra[ob.l1singlespectra == 'red']` is invalid since the lists will not be the same size or have the same parentage
        """
        try:
            n = self._G.add_filter(self._node, mask._node, direct=False)
        except SyntaxError:
            raise SyntaxError(f"SyntaxError: {self} cannot be filtered by {mask} since there is no direct path between them")
        return self.__class__._spawn(self, n, single=self._single)

    def _aggregate(self, wrt, string_op, predicate=False, expected_dtype=None, remove_infs=None):
        if wrt is None:
            wrt = self._start
        try:
            if predicate:
                n = self._G.add_predicate_aggregation(self._node, wrt._node, string_op)
            else:
                n = self._G.add_aggregation(self._node, wrt._node, string_op, remove_infs, expected_dtype)
        except SyntaxError:
            raise SyntaxError(f"Cannot aggregate {self} into {wrt} since they don't share a parent query")
        from .objects import AttributeQuery
        return AttributeQuery._spawn(self, n, wrt._obj, wrt._node, single=True)<|MERGE_RESOLUTION|>--- conflicted
+++ resolved
@@ -84,7 +84,6 @@
         with logtime('total streaming'):
             return self._data.rowparser.parse_to_table(self._execute(skip, limit), list(map(safe_name, self._names)), self._is_products)
 
-<<<<<<< HEAD
     def _post_process(self, result):
         return result
 
@@ -95,11 +94,6 @@
     def __init__(self, data: 'Data', G: QueryGraph = None, node=None, previous: Union['Query', 'AttributeQuery', 'SpecificObjectQuery'] = None,
                  obj: str = None, start: 'Query' = None, index_node = None,
                  single=False, names=None, subqueries=None, is_products=None, attrs=None,  *args, **kwargs) -> None:
-=======
-    def __init__(self, data: 'Data', G: QueryGraph = None, node=None, previous: Union['Query', 'AttributeQuery', 'SpecificObjectQuery'] = None,
-                 obj: str = None, start: 'Query' = None, index_node = None,
-                 single=False, names=None, subqueries=None, *args, **kwargs) -> None:
->>>>>>> 81344b2e
         from .objects import SpecificObjectQuery
         self._single = single
         self._data = data
@@ -131,11 +125,8 @@
             self._obj = self._normalise_object(self._obj)[0]
         self._names = [] if names is None else names
         self._subqueries = {} if subqueries is None else subqueries
-<<<<<<< HEAD
         self._is_products = [False]*len(self._names) if is_products is None else is_products
         self.attrs = attrs
-=======
->>>>>>> 81344b2e
 
     def _get_object_of(self, maybe_attribute: str) -> Tuple[str, bool, bool]:
         """
@@ -227,7 +218,7 @@
     def _spawn(cls, parent: 'BaseQuery', node, obj=None, index_node=None, single=False, *args, **kwargs):
         return cls(parent._data, parent._G, node, parent, obj, parent._start, index_node, single, *args, **kwargs)
 
-    def _get_path_to_object(self, obj, want_single, return_objs=return_objs) -> Tuple[str, bool]:
+    def _get_path_to_object(self, obj, want_single, return_objs=False) -> Tuple[str, bool]:
         return self._data.path_to_hierarchy(self._obj, obj, want_single, return_objs=return_objs)
 
     def _slice(self, slc):
